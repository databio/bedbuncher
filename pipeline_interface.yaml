--- conflicted
+++ resolved
@@ -3,7 +3,6 @@
 
 pipelines:
   bedbuncher:
-<<<<<<< HEAD
     name: bedbuncher
     path: pipelines/bedbuncher.py
     looper_args: True
@@ -17,21 +16,4 @@
         file_size: "0"
         cores: "1"
         mem: "12000"
-        time: "00-18:00:00"
-    
-
-
-
-
-
-=======
-    name: BEDBUNCHER
-    path: pipelines/bedbuncher.py
-    command_template: >
-      {pipeline.path}
-      --JSON-query-path {sample.JSONquery_path}
-      --bedset-name {sample.bedset_name}
-      {% if sample.bbconfig_path is defined %} --bedbase-config {sample.bbconfig_path} {% endif %}
-    compute:
-      size_dependent_variables: resources.tsv
->>>>>>> f2ab5edb
+        time: "00-18:00:00"